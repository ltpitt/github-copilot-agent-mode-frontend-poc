<script lang="ts">
	import { calculateMonthlyPayment } from '$lib/mortgageCalculator.js';
	import InputForm from '$lib/InputForm.svelte';
	import ResultDisplay from '$lib/ResultDisplay.svelte';

	// State for storing the calculation result and form data
	let monthlyPayment = $state(0);
	let maximumMortgage = $state(0);
	let calculationData = $state({
		principal: 0,
		annualInterestRate: 0,
		durationYears: 0
	});

	// Handle form submission from InputForm component
	function handleFormSubmit(data: {
		principal: number;
		annualInterestRate: number;
		durationYears: number;
		buyingAlone: boolean | null;
	}) {
		console.log('Form submitted with data:', data);
		try {
			const { principal, annualInterestRate, durationYears, buyingAlone } = data;

			// Ensure we have valid data
			if (buyingAlone === null) {
				console.error('Buying type not selected');
				return;
			}

			console.log('Processing calculation with:', {
				principal,
				annualInterestRate,
				durationYears,
				buyingAlone
			});

			const annualRate = annualInterestRate / 100; // Convert percentage to decimal
			const numberOfPayments = durationYears * 12; // Convert years to months

			// Calculate maximum loan amount based on income (4.5x annual income)
			const maxLoanAmount = principal * 4.5;
			maximumMortgage = maxLoanAmount;

			// Calculate monthly payment for the maximum loan amount
			monthlyPayment = calculateMonthlyPayment(maxLoanAmount, annualRate, numberOfPayments);
			calculationData = { principal, annualInterestRate, durationYears };

			console.log('Calculation results:', { maxLoanAmount, monthlyPayment });
		} catch (error) {
			console.error('Error in calculation:', error);
			monthlyPayment = 0;
			maximumMortgage = 0;
			calculationData = { principal: 0, annualInterestRate: 0, durationYears: 0 };
		}
	}
</script>

<main>
	<h1>Mortgage Calculator</h1>
	<p class="subtitle">
		Calculate your maximum mortgage quickly and easily. This is useful if you are looking to buy a
		house, or if you are just curious.
	</p>

	<div class="calculator-container">
		<div class="calculator-form">
			<InputForm onsubmit={handleFormSubmit} />
		</div>
		<div class="calculator-results">
			<ResultDisplay {monthlyPayment} {maximumMortgage} {calculationData} />
		</div>
	</div>
</main>

<style>
	/* CSS Custom Properties for ING Design System */
	:global(:root) {
		/* ING Color Palette */
		--color-primary: #ff6200;
		--color-primary-dark: #e55a00;
		--color-primary-light: #ff7a1a;

		--color-text-primary: #333333;
		--color-text-secondary: #666666;
		--color-text-light: #999999;

		--color-background: #ffffff;
		--color-background-light: #f5f5f5;
		--color-background-lighter: #fafafa;

		--color-border: #dddddd;
		--color-border-light: #eeeeee;

		--color-blue: #0066cc;
		--color-blue-dark: #003366;
		--color-blue-light: #e6f2ff;

		/* Typography */
		--font-family: 'Arial', 'Helvetica Neue', Helvetica, sans-serif;
		--font-size-h1: 2.5rem;
		--font-size-h2: 2rem;
		--font-size-h3: 1.75rem;
		--font-size-body: 1rem;
		--font-size-small: 0.875rem;

		--font-weight-regular: 400;
		--font-weight-medium: 500;
		--font-weight-semibold: 600;
		--font-weight-bold: 700;

		--line-height-tight: 1.2;
		--line-height-normal: 1.5;
		--line-height-relaxed: 1.6;

		/* Spacing */
		--spacing-xs: 0.5rem;
		--spacing-sm: 1rem;
		--spacing-md: 1.5rem;
		--spacing-lg: 2rem;
		--spacing-xl: 3rem;
		--spacing-2xl: 4rem;

		/* Border radius */
		--border-radius-sm: 4px;
		--border-radius-md: 8px;
		--border-radius-lg: 12px;

		/* Shadows */
		--shadow-light: 0 2px 8px rgba(0, 0, 0, 0.1);
		--shadow-medium: 0 4px 16px rgba(0, 0, 0, 0.15);
		--shadow-heavy: 0 8px 32px rgba(0, 0, 0, 0.2);

		/* Transitions */
		--transition-fast: 0.15s ease;
		--transition-normal: 0.2s ease;
		--transition-slow: 0.3s ease;
	}

	:global(body) {
		font-family: var(--font-family);
		background-color: var(--color-background-lighter);
		color: var(--color-text-primary);
		line-height: var(--line-height-normal);
		margin: 0;
		padding: 0;
	}

	main {
		min-height: 100vh;
		padding: var(--spacing-lg) var(--spacing-sm);
		max-width: 1200px;
		margin: 0 auto;
	}

	h1 {
		color: var(--color-text-primary);
		text-align: left;
		margin-bottom: var(--spacing-sm);
		font-size: var(--font-size-h1);
		font-weight: var(--font-weight-bold);
		line-height: var(--line-height-tight);
		letter-spacing: -0.02em;
	}

	.subtitle {
		color: var(--color-text-secondary);
		font-size: var(--font-size-body);
		line-height: var(--line-height-relaxed);
		margin-bottom: calc(var(--spacing-xl) * 1.5);
		max-width: 600px;
	}

	.calculator-container {
		display: grid;
		grid-template-columns: 1fr 1fr;
		gap: calc(var(--spacing-xl) * 2);
		align-items: start;
		margin-top: var(--spacing-xl);
	}

<<<<<<< HEAD
=======
	.calculator-form,
	.calculator-results {
		/* Ensure consistent spacing */
		margin: 0;
	}

>>>>>>> cc8a64db
	/* Responsive Design */
	@media (max-width: 768px) {
		:global(:root) {
			--font-size-h1: 2rem;
			--font-size-h2: 1.5rem;
		}

		main {
			padding: var(--spacing-md) var(--spacing-sm);
		}

		h1 {
			margin-bottom: var(--spacing-sm);
			text-align: center;
		}

		.subtitle {
			text-align: center;
			margin-bottom: var(--spacing-lg);
		}

		.calculator-container {
			grid-template-columns: 1fr;
			gap: calc(var(--spacing-lg) * 1.5);
			margin-top: var(--spacing-lg);
		}
	}

	@media (max-width: 480px) {
		main {
			padding: var(--spacing-sm);
		}

		.calculator-container {
			gap: var(--spacing-md);
		}
	}

	/* Accessibility improvements */
	@media (prefers-reduced-motion: reduce) {
		:global(*) {
			animation-duration: 0.01ms !important;
			animation-iteration-count: 1 !important;
			transition-duration: 0.01ms !important;
		}
	}

	@media (prefers-contrast: high) {
		:global(:root) {
			--color-primary: #cc4e00;
			--color-border: #333333;
		}
	}
</style><|MERGE_RESOLUTION|>--- conflicted
+++ resolved
@@ -180,15 +180,12 @@
 		margin-top: var(--spacing-xl);
 	}
 
-<<<<<<< HEAD
-=======
 	.calculator-form,
 	.calculator-results {
 		/* Ensure consistent spacing */
 		margin: 0;
 	}
 
->>>>>>> cc8a64db
 	/* Responsive Design */
 	@media (max-width: 768px) {
 		:global(:root) {
