--- conflicted
+++ resolved
@@ -12,6 +12,7 @@
 			durationYears: number;
 			buyingAlone: boolean | null;
 			energyLabel: EnergyLabel | null;
+			partnerIncome?: number;
 		}) => void;
 	}
 
@@ -28,21 +29,8 @@
 	// Validation state
 	let hasInteracted = $state(false); // Track if user has interacted with form
 	let showErrors = $state(false); // Control when to show error messages
-<<<<<<< HEAD
-	let fieldInteractions = $state({
-		principal: false,
-		partnerIncome: false,
-		interestRate: false,
-		duration: false,
-		buyingType: false,
-		energyLabel: false
-	}); // Track individual field interactions
-
-	// Form validation derived state - ensure proper reactivity
-=======
-
-	// Form validation derived state
->>>>>>> eaadbde7
+
+	// Form validation derived state - include partnerIncome for Together scenarios
 	let validationResults = $derived(() => {
 		return validateFormInputs(
 			principal,
@@ -55,43 +43,7 @@
 	});
 
 	let isFormValid = $derived(() => {
-<<<<<<< HEAD
-		const valid = validationResults().isValid;
-		return valid;
-	});
-
-	// Individual field error display logic - show errors when field has been interacted with
-	let shouldShowPrincipalError = $derived(() => {
-		const hasError = !!validationResults()?.errors?.principal;
-		const shouldShow = (showErrors || fieldInteractions.principal) && hasError;
-		return shouldShow;
-	});
-
-	let shouldShowPartnerIncomeError = $derived(() => {
-		const hasError = !!validationResults()?.errors?.partnerIncome;
-		const shouldShow = (showErrors || fieldInteractions.partnerIncome) && hasError;
-		return shouldShow;
-	});
-
-	let shouldShowInterestRateError = $derived(() => {
-		const hasError = !!validationResults()?.errors?.interestRate;
-		const shouldShow = (showErrors || fieldInteractions.interestRate) && hasError;
-		return shouldShow;
-	});
-
-	let shouldShowDurationError = $derived(() => {
-		const hasError = !!validationResults()?.errors?.duration;
-		const shouldShow = (showErrors || fieldInteractions.duration) && hasError;
-		return shouldShow;
-	});
-
-	let shouldShowBuyingTypeError = $derived(() => {
-		const hasError = !!validationResults()?.errors?.buyingType;
-		const shouldShow = (showErrors || fieldInteractions.buyingType) && hasError;
-		return shouldShow;
-=======
 		return validationResults().isValid;
->>>>>>> eaadbde7
 	});
 
 	// Show errors when user tries to submit invalid form or after interaction
@@ -121,7 +73,8 @@
 				annualInterestRate,
 				durationYears,
 				buyingAlone,
-				energyLabel
+				energyLabel,
+				partnerIncome
 			});
 		} else {
 			console.log('Form validation failed');
@@ -144,59 +97,6 @@
 			hasInteracted = true;
 		}
 	}
-<<<<<<< HEAD
-
-	// Handle field-specific interactions - enhanced for E2E testing
-	function handlePrincipalInteraction() {
-		handleInputInteraction();
-		fieldInteractions.principal = true;
-		// Force immediate validation state update for E2E tests
-		requestAnimationFrame(() => {
-			fieldInteractions.principal = true;
-		});
-	}
-
-	function handlePartnerIncomeInteraction() {
-		handleInputInteraction();
-		fieldInteractions.partnerIncome = true;
-		requestAnimationFrame(() => {
-			fieldInteractions.partnerIncome = true;
-		});
-	}
-
-	function handleInterestRateInteraction() {
-		handleInputInteraction();
-		fieldInteractions.interestRate = true;
-		requestAnimationFrame(() => {
-			fieldInteractions.interestRate = true;
-		});
-	}
-
-	function handleDurationInteraction() {
-		handleInputInteraction();
-		fieldInteractions.duration = true;
-		requestAnimationFrame(() => {
-			fieldInteractions.duration = true;
-		});
-	}
-
-	function handleBuyingTypeInteraction() {
-		handleInputInteraction();
-		fieldInteractions.buyingType = true;
-		requestAnimationFrame(() => {
-			fieldInteractions.buyingType = true;
-		});
-	}
-
-	function handleEnergyLabelInteraction() {
-		handleInputInteraction();
-		fieldInteractions.energyLabel = true;
-		requestAnimationFrame(() => {
-			fieldInteractions.energyLabel = true;
-		});
-	}
-=======
->>>>>>> eaadbde7
 </script>
 
 <form class="input-form" onsubmit={handleSubmit}>
@@ -275,11 +175,11 @@
 				max={10000000}
 				suffix="EUR"
 				required
-				error={shouldShowPartnerIncomeError()}
+				error={shouldShowErrors() && !!validationResults()?.errors?.partnerIncome}
 				errorMessage={validationResults()?.errors?.partnerIncome || ''}
 				helperText="Enter any amount between €1 and €10,000,000"
-				oninput={handlePartnerIncomeInteraction}
-				onblur={handlePartnerIncomeInteraction}
+				oninput={handleInputInteraction}
+				onblur={handleInputInteraction}
 				onkeydown={handleKeyDown}
 			/>
 		</div>
